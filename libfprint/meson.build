--- conflicted
+++ resolved
@@ -164,25 +164,6 @@
 
 other_sources = []
 
-<<<<<<< HEAD
-libfprint_sources += configure_file(input: 'empty_file',
-                                    output: 'drivers_definitions.h',
-                                    capture: true,
-                                    command: [
-                                      'echo',
-                                      drivers_struct_list
-                                    ])
-
-libfprint_sources += configure_file(input: 'empty_file',
-                                    output: 'drivers_arrays.h',
-                                    capture: true,
-                                    command: [
-                                      'echo',
-                                      drivers_primitive_array + '\n\n' + drivers_img_array
-                                    ])
-
-deps = [ mathlib_dep, glib_dep, libusb_dep, nss_dep, openssl_dep, imaging_dep ]
-=======
 fp_enums = gnome.mkenums_simple('fp-enums',
                                 sources: libfprint_public_headers,
                                 install_header : true)
@@ -204,8 +185,7 @@
 mapfile = 'libfprint.ver'
 vflag = '-Wl,--version-script,@0@/@1@'.format(meson.current_source_dir(), mapfile)
 
-deps = [ mathlib_dep, glib_dep, gusb_dep, nss_dep, imaging_dep, gio_dep ]
->>>>>>> 81a446db
+deps = [ mathlib_dep, glib_dep, gusb_dep, nss_dep, openssl_dep, imaging_dep, gio_dep ]
 libfprint = library('fprint',
                     libfprint_sources + fp_enums + fpi_enums +
                       drivers_sources + nbis_sources + other_sources,

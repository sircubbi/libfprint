--- conflicted
+++ resolved
@@ -123,83 +123,7 @@
 	fp_dbg("registered driver %s", drv->name);
 }
 
-<<<<<<< HEAD
-static struct fp_driver * const primitive_drivers[] = {
-#ifdef ENABLE_UPEKTS
-	&upekts_driver,
-#endif
-#ifdef ENABLE_UPEKE2
-    &upeke2_driver,
-#endif
-};
-
-static struct fp_img_driver * const img_drivers[] = {
-#ifdef ENABLE_AES3500
-	&aes3500_driver,
-#endif
-#ifdef ENABLE_AES4000
-	&aes4000_driver,
-#endif
-#ifdef ENABLE_AES2501
-	&aes2501_driver,
-#endif
-#ifdef ENABLE_AES2550
-	&aes2550_driver,
-#endif
-#ifdef ENABLE_URU4000
-	&uru4000_driver,
-#endif
-#ifdef ENABLE_VCOM5S
-	&vcom5s_driver,
-#endif
-#ifdef ENABLE_UPEKSONLY
-	&upeksonly_driver,
-#endif
-
-#ifdef ENABLE_AES1610
-	&aes1610_driver,
-#endif
-#ifdef ENABLE_AES1660
-	&aes1660_driver,
-#endif
-#ifdef ENABLE_AES2660
-	&aes2660_driver,
-#endif
-#ifdef ENABLE_VFS101
-	&vfs101_driver,
-#endif
-#ifdef ENABLE_VFS301
-	&vfs301_driver,
-#endif
-#ifdef ENABLE_VFS5011
-	&vfs5011_driver,
-#endif
-#ifdef ENABLE_UPEKTC
-	&upektc_driver,
-#endif
-#ifdef ENABLE_UPEKTC_IMG
-	&upektc_img_driver,
-#endif
-#ifdef ENABLE_ETES603
-	&etes603_driver,
-#endif
-#ifdef ENABLE_VFS0050
-	&vfs0050_driver,
-#endif
-#ifdef ENABLE_VFS0090
-	&vfs0090_driver,
-#endif
-#ifdef ENABLE_ELAN
-	&elan_driver,
-#endif
-/*#ifdef ENABLE_FDU2000
-	&fdu2000_driver,
-#endif
-	*/
-};
-=======
 #include "drivers_arrays.h"
->>>>>>> b9e5b3a5
 
 static void register_drivers(void)
 {
@@ -312,7 +236,7 @@
 
 	ddev = g_malloc0(sizeof(*ddev));
 	ddev->drv = drv;
-	ddev->udev = libusb_ref_device(udev);
+	ddev->udev = udev;
 	ddev->driver_data = usb_id->driver_data;
 	ddev->devtype = devtype;
 	return ddev;
@@ -361,24 +285,8 @@
 
 	/* Convert our temporary array into a standard NULL-terminated pointer
 	 * array. */
-<<<<<<< HEAD
-	list = g_malloc(sizeof(*list) * (dscv_count + 1));
-	if (dscv_count > 0) {
-		GSList *elem = tmplist;
-		i = 0;
-		do {
-			list[i++] = elem->data;
-		} while ((elem = g_slist_next(elem)));
-	}
-	list[dscv_count] = NULL; /* NULL-terminate */
-
-	libusb_free_device_list(devs, 1);
-	g_slist_free(tmplist);
-	return list;
-=======
 	g_ptr_array_add (tmparray, NULL);
 	return (struct fp_dscv_dev **) g_ptr_array_free (tmparray, FALSE);
->>>>>>> b9e5b3a5
 }
 
 /**

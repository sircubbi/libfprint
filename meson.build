project('libfprint', [ 'c', 'cpp' ],
        version: '1.90.0',
        license: 'LGPLv2.1+',
        default_options: [
          'buildtype=debugoptimized',
          'warning_level=1',
          'c_std=c99',
        ],
        meson_version: '>= 0.46.0')

gnome = import('gnome')

add_project_arguments([ '-D_GNU_SOURCE' ], language: 'c')
add_project_arguments([ '-DG_LOG_DOMAIN="libfprint"' ], language: 'c')

libfprint_conf = configuration_data()

cc = meson.get_compiler('c')
cpp = meson.get_compiler('cpp')
host_system = host_machine.system()

common_cflags = cc.get_supported_arguments([
    '-fgnu89-inline',
    '-std=gnu99',
    '-Wall',
    '-Wtype-limits',
    '-Wundef',
    '-Wunused',
    '-Wstrict-prototypes',
    '-Werror-implicit-function-declaration',
    '-Wno-pointer-sign',
    '-Wshadow',
    '-DGLIB_VERSION_MIN_REQUIRED=GLIB_VERSION_2_50',
    '-DGLIB_VERSION_MAX_ALLOWED=GLIB_VERSION_2_50',
])

# maintaining compatibility with the previous libtool versioning
# current = binary - interface
# revision = interface
soversion = 2
current = 0
revision = 0
libversion = '@0@.@1@.@2@'.format(soversion, current, revision)

# Dependencies
glib_dep = dependency('glib-2.0', version: '>= 2.50')
gio_dep = dependency('gio-unix-2.0', version: '>= 2.44.0')
gusb_dep = dependency('gusb', version: '>= 0.3.0')
mathlib_dep = cc.find_library('m', required: false)

# Drivers
drivers = get_option('drivers').split(',')
<<<<<<< HEAD
all_drivers = [ 'upekts', 'upektc', 'upeksonly', 'vcom5s', 'uru4000', 'aes1610', 'aes1660', 'aes2501', 'aes2550', 'aes2660', 'aes3500', 'aes4000', 'vfs101', 'vfs301', 'vfs5011', 'upektc_img', 'etes603', 'vfs0050', 'vfs0090', 'elan' ]
primitive_drivers = [ 'upekts' ]
=======
virtual_drivers = [ 'virtual_image' ]
default_drivers = [ 'upektc_img', 'vfs5011', 'aes3500', 'aes4000', 'aes1610', 'aes1660', 'aes2660', 'aes2501', 'aes2550', 'vfs101', 'vfs301', 'vfs0050', 'etes603', 'vcom5s', 'synaptics', 'elan', 'uru4000', 'upektc', 'upeksonly', 'upekts' ]

all_drivers = default_drivers + virtual_drivers
>>>>>>> 81a446db

if drivers == [ 'all' ]
    drivers = all_drivers
endif

if drivers == [ 'default' ]
    drivers = default_drivers
endif

if drivers.length() == 0 or drivers[0] == ''
    error('Cannot build libfprint without drivers, please specify a valid value for the drivers option')
endif

nss_dep = dependency('', required: false)
openssl_dep = dependency('', required: false)
imaging_dep = dependency('', required: false)
libfprint_conf.set10('HAVE_PIXMAN', false)
foreach driver: drivers
    if driver == 'uru4000'
        nss_dep = dependency('nss', required: false)
        if not nss_dep.found()
            error('NSS is required for the URU4000/URU4500 driver')
        endif
    endif
    if driver == 'aes3500' or driver == 'aes4000'
        imaging_dep = dependency('pixman-1', required: false)
        if not imaging_dep.found()
            error('pixman is required for imaging support')
        endif

        libfprint_conf.set10('HAVE_PIXMAN', true)
    endif
    if driver == 'vfs0090'
        nss_dep = dependency('nss', required: false)
        if not nss_dep.found()
            error('NSS is required for the Validity VFS0090 driver')
        endif
        openssl_dep = dependency('openssl', required: false)
        if not openssl_dep.found()
            error('OpenSSL is required for the Validity VFS0090 driver')
        endif
        imaging_dep = dependency('pixman-1', required: false)
        if not imaging_dep.found()
            error('pixman is required for imaging support')
        endif
    endif
    if not all_drivers.contains(driver)
        error('Invalid driver \'' + driver + '\'')
    endif
endforeach

# Export the drivers' types to the core code
drivers_type_list = '#include <glib-object.h>\n'
drivers_type_func = 'void fpi_get_driver_types(GArray *drivers)\n{\n\tGType t;\n'
foreach driver: drivers
    drivers_type_list += 'extern GType (fpi_device_' + driver + '_get_type) (void);\n'
    drivers_type_func += '	t = fpi_device_' + driver + '_get_type(); g_array_append_val (drivers, t);\n'
endforeach
drivers_type_list += ''
drivers_type_func += '};'

root_inc = include_directories('.')

if get_option('udev_rules')
    udev_rules_dir = get_option('udev_rules_dir')

    if udev_rules_dir == 'auto'
        udev_dep = dependency('udev')
        udev_rules_dir = udev_dep.get_pkgconfig_variable('udevdir') + '/rules.d'
    endif
endif

if get_option('gtk-examples')
    gnome = import('gnome')

    gtk_dep = dependency('gtk+-3.0', required: false)
    if not gtk_dep.found()
        error('GTK+ 3.x is required for GTK+ examples')
    endif
endif

configure_file(output: 'config.h', configuration: libfprint_conf)

subdir('libfprint')
subdir('examples')
if get_option('doc')
    gnome = import('gnome')
    subdir('doc')
endif
if get_option('gtk-examples')
    subdir('demo')
endif

# The tests require introspeciton support to run
if get_option('introspection')
    subdir('tests')
endif

pkgconfig = import('pkgconfig')
pkgconfig.generate(
  name: 'libfprint',
  description: 'Generic C API for fingerprint reader access',
  version: meson.project_version(),
  libraries: libfprint,
  subdirs: 'libfprint',
  filebase: 'libfprint2',
  install_dir: join_paths(get_option('libdir'), 'pkgconfig'),
)<|MERGE_RESOLUTION|>--- conflicted
+++ resolved
@@ -50,15 +50,10 @@
 
 # Drivers
 drivers = get_option('drivers').split(',')
-<<<<<<< HEAD
-all_drivers = [ 'upekts', 'upektc', 'upeksonly', 'vcom5s', 'uru4000', 'aes1610', 'aes1660', 'aes2501', 'aes2550', 'aes2660', 'aes3500', 'aes4000', 'vfs101', 'vfs301', 'vfs5011', 'upektc_img', 'etes603', 'vfs0050', 'vfs0090', 'elan' ]
-primitive_drivers = [ 'upekts' ]
-=======
 virtual_drivers = [ 'virtual_image' ]
-default_drivers = [ 'upektc_img', 'vfs5011', 'aes3500', 'aes4000', 'aes1610', 'aes1660', 'aes2660', 'aes2501', 'aes2550', 'vfs101', 'vfs301', 'vfs0050', 'etes603', 'vcom5s', 'synaptics', 'elan', 'uru4000', 'upektc', 'upeksonly', 'upekts' ]
+default_drivers = [ 'upektc_img', 'vfs5011', 'aes3500', 'aes4000', 'aes1610', 'aes1660', 'aes2660', 'aes2501', 'aes2550', 'vfs101', 'vfs301', 'vfs0050', 'vfs0090', 'etes603', 'vcom5s', 'synaptics', 'elan', 'uru4000', 'upektc', 'upeksonly', 'upekts' ]
 
 all_drivers = default_drivers + virtual_drivers
->>>>>>> 81a446db
 
 if drivers == [ 'all' ]
     drivers = all_drivers
